--- conflicted
+++ resolved
@@ -597,11 +597,7 @@
 			cachedMatches = append(cachedMatches, cachedDbBlock{
 				slot:     uint64(block.Slot),
 				proposer: uint64(blockHeader.Message.ProposerIndex),
-<<<<<<< HEAD
-				orphaned: isCanonical,
-=======
 				orphaned: !isCanonical,
->>>>>>> 7d6ca911
 				block:    block,
 			})
 		}
