--- conflicted
+++ resolved
@@ -13,6 +13,7 @@
 
 	v1 "github.com/attestantio/go-eth2-client/api/v1"
 	"github.com/attestantio/go-eth2-client/spec/phase0"
+	"github.com/ethereum/go-ethereum/common"
 	"github.com/ethpandaops/dora/db"
 	"github.com/ethpandaops/dora/dbtypes"
 	"github.com/ethpandaops/dora/services"
@@ -115,16 +116,16 @@
 	}
 
 	pageData := &models.IndexPageData{
-		NetworkName:           utils.Config.Chain.Name,
-		DepositContract:       utils.Config.Chain.Config.DepositContractAddress,
+		NetworkName:           specs.ConfigName,
+		DepositContract:       common.Address(specs.DepositContractAddress).String(),
 		ShowSyncingMessage:    !isSynced,
-		SlotsPerEpoch:         utils.Config.Chain.Config.SlotsPerEpoch,
+		SlotsPerEpoch:         specs.SlotsPerEpoch,
 		CurrentEpoch:          uint64(currentEpoch),
 		CurrentFinalizedEpoch: int64(finalizedEpoch) - 1,
 		CurrentJustifiedEpoch: int64(justifiedEpoch) - 1,
 		CurrentSlot:           uint64(currentSlot),
 		CurrentScheduledCount: specs.SlotsPerEpoch - uint64(currentSlotIndex),
-		CurrentEpochProgress:  float64(100) * float64(currentSlotIndex) / float64(utils.Config.Chain.Config.SlotsPerEpoch),
+		CurrentEpochProgress:  float64(100) * float64(currentSlotIndex) / float64(specs.SlotsPerEpoch),
 	}
 	if utils.Config.Chain.DisplayName != "" {
 		pageData.NetworkName = utils.Config.Chain.DisplayName
@@ -166,53 +167,52 @@
 	}
 
 	pageData.NetworkForks = make([]*models.IndexPageDataForks, 0)
-	if utils.Config.Chain.Config.AltairForkEpoch < uint64(18446744073709551615) && utils.Config.Chain.Config.AltairForkVersion != "" {
+	if specs.AltairForkEpoch != nil && *specs.AltairForkEpoch < uint64(18446744073709551615) {
 		pageData.NetworkForks = append(pageData.NetworkForks, &models.IndexPageDataForks{
 			Name:    "Altair",
-			Epoch:   utils.Config.Chain.Config.AltairForkEpoch,
-			Version: utils.MustParseHex(utils.Config.Chain.Config.AltairForkVersion),
-			Active:  uint64(currentEpoch) >= utils.Config.Chain.Config.AltairForkEpoch,
-		})
-	}
-	if utils.Config.Chain.Config.BellatrixForkEpoch < uint64(18446744073709551615) && utils.Config.Chain.Config.BellatrixForkVersion != "" {
+			Epoch:   *specs.AltairForkEpoch,
+			Version: specs.AltairForkVersion[:],
+			Active:  uint64(currentEpoch) >= *specs.AltairForkEpoch,
+		})
+	}
+	if specs.BellatrixForkEpoch != nil && *specs.BellatrixForkEpoch < uint64(18446744073709551615) {
 		pageData.NetworkForks = append(pageData.NetworkForks, &models.IndexPageDataForks{
 			Name:    "Bellatrix",
-			Epoch:   utils.Config.Chain.Config.BellatrixForkEpoch,
-			Version: utils.MustParseHex(utils.Config.Chain.Config.BellatrixForkVersion),
-			Active:  uint64(currentEpoch) >= utils.Config.Chain.Config.BellatrixForkEpoch,
-		})
-	}
-	if utils.Config.Chain.Config.CappellaForkEpoch < uint64(18446744073709551615) && utils.Config.Chain.Config.CappellaForkVersion != "" {
+			Epoch:   *specs.BellatrixForkEpoch,
+			Version: specs.BellatrixForkVersion[:],
+			Active:  uint64(currentEpoch) >= *specs.BellatrixForkEpoch,
+		})
+	}
+	if specs.CappellaForkEpoch != nil && *specs.CappellaForkEpoch < uint64(18446744073709551615) {
 		pageData.NetworkForks = append(pageData.NetworkForks, &models.IndexPageDataForks{
 			Name:    "Cappella",
-			Epoch:   utils.Config.Chain.Config.CappellaForkEpoch,
-			Version: utils.MustParseHex(utils.Config.Chain.Config.CappellaForkVersion),
-			Active:  uint64(currentEpoch) >= utils.Config.Chain.Config.CappellaForkEpoch,
-		})
-	}
-	if utils.Config.Chain.Config.DenebForkEpoch < uint64(18446744073709551615) && utils.Config.Chain.Config.DenebForkVersion != "" {
+			Epoch:   *specs.CappellaForkEpoch,
+			Version: specs.CappellaForkVersion[:],
+			Active:  uint64(currentEpoch) >= *specs.CappellaForkEpoch,
+		})
+	}
+	if specs.DenebForkEpoch != nil && *specs.DenebForkEpoch < uint64(18446744073709551615) {
 		pageData.NetworkForks = append(pageData.NetworkForks, &models.IndexPageDataForks{
 			Name:    "Deneb",
-			Epoch:   utils.Config.Chain.Config.DenebForkEpoch,
-			Version: utils.MustParseHex(utils.Config.Chain.Config.DenebForkVersion),
-			Active:  uint64(currentEpoch) >= utils.Config.Chain.Config.DenebForkEpoch,
-		})
-	}
-<<<<<<< HEAD
-	if utils.Config.Chain.Config.ElectraForkEpoch < uint64(18446744073709551615) && utils.Config.Chain.Config.ElectraForkVersion != "" {
+			Epoch:   *specs.DenebForkEpoch,
+			Version: specs.DenebForkVersion[:],
+			Active:  uint64(currentEpoch) >= *specs.DenebForkEpoch,
+		})
+	}
+	if specs.ElectraForkEpoch != nil && *specs.ElectraForkEpoch < uint64(18446744073709551615) {
 		pageData.NetworkForks = append(pageData.NetworkForks, &models.IndexPageDataForks{
 			Name:    "Electra",
-			Epoch:   utils.Config.Chain.Config.ElectraForkEpoch,
-			Version: utils.MustParseHex(utils.Config.Chain.Config.ElectraForkVersion),
-			Active:  uint64(currentEpoch) >= utils.Config.Chain.Config.ElectraForkEpoch,
-=======
-	if utils.Config.Chain.Config.Eip7594ForkEpoch < uint64(18446744073709551615) && utils.Config.Chain.Config.Eip7594ForkVersion != "" {
+			Epoch:   *specs.ElectraForkEpoch,
+			Version: specs.ElectraForkVersion[:],
+			Active:  uint64(currentEpoch) >= *specs.ElectraForkEpoch,
+		})
+	}
+	if specs.Eip7594ForkEpoch != nil && *specs.Eip7594ForkEpoch < uint64(18446744073709551615) {
 		pageData.NetworkForks = append(pageData.NetworkForks, &models.IndexPageDataForks{
 			Name:    "eip7594",
-			Epoch:   utils.Config.Chain.Config.Eip7594ForkEpoch,
-			Version: utils.MustParseHex(utils.Config.Chain.Config.Eip7594ForkVersion),
-			Active:  uint64(currentEpoch) >= utils.Config.Chain.Config.Eip7594ForkEpoch,
->>>>>>> 2a977cdc
+			Epoch:   *specs.Eip7594ForkEpoch,
+			Version: specs.Eip7594ForkVersion[:],
+			Active:  uint64(currentEpoch) >= *specs.Eip7594ForkEpoch,
 		})
 	}
 
